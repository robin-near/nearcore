--- conflicted
+++ resolved
@@ -69,21 +69,16 @@
         chain_genesis: &ChainGenesis,
         runtime_adapter: Arc<dyn RuntimeAdapter>,
         network_adapter: Arc<dyn NetworkAdapter>,
-<<<<<<< HEAD
         config: ClientConfig,
+        expected_genesis_hash: Option<String>,
     ) -> Result<Self, Error> {
         // TODO: should we create shared ChainStore that is passed to both Client and ViewClient?
-        let chain = Chain::new(
+        let mut chain = Chain::new(
             store,
             runtime_adapter.clone(),
             chain_genesis,
             DoomslugThresholdMode::HalfStake,
         )?;
-=======
-        expected_genesis_hash: Option<String>,
-    ) -> Result<Self, Error> {
-        // TODO: should we create shared ChainStore that is passed to both Client and ViewClient?
-        let mut chain = Chain::new(store, runtime_adapter.clone(), chain_genesis)?;
         if let Some(expected_genesis_hash) = expected_genesis_hash {
             let genesis_hash = chain.get_block_by_height(0).unwrap().hash().to_string();
             if genesis_hash != expected_genesis_hash {
@@ -93,7 +88,6 @@
                 );
             }
         }
->>>>>>> 6b87dc0f
         Ok(ViewClientActor {
             #[cfg(feature = "adversarial")]
             adv_disable_header_sync: false,
