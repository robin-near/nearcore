use std::collections::HashMap;
use std::sync::Arc;
use std::time::Duration;

use actix::Message;
use chrono::{DateTime, Utc};

use near_crypto::{InMemorySigner, Signer};
use near_primitives::hash::CryptoHash;
<<<<<<< HEAD
use near_primitives::rpc::QueryResponse;
pub use near_primitives::rpc::{StatusResponse, StatusSyncInfo};
use near_primitives::transaction::{FinalTransactionResult, TransactionResult};
use near_primitives::types::{AccountId, BlockIndex, ShardId, ValidatorId, Version};
=======
use near_primitives::types::{AccountId, BlockIndex, ShardId, Version};
use near_primitives::views::{
    BlockView, FinalTransactionResult, QueryResponse, TransactionResultView,
};
pub use near_primitives::views::{StatusResponse, StatusSyncInfo};
>>>>>>> e58a1c88

/// Combines errors coming from chain, tx pool and block producer.
#[derive(Debug)]
pub enum Error {
    Chain(near_chain::Error),
    Pool(near_pool::Error),
    BlockProducer(String),
    ChunkProducer(String),
    Other(String),
}

impl std::fmt::Display for Error {
    fn fmt(&self, f: &mut std::fmt::Formatter) -> std::fmt::Result {
        match self {
            Error::Chain(err) => write!(f, "Chain: {}", err),
            Error::Pool(err) => write!(f, "Pool: {}", err),
            Error::BlockProducer(err) => write!(f, "Block Producer: {}", err),
            Error::ChunkProducer(err) => write!(f, "Chunk Producer: {}", err),
            Error::Other(err) => write!(f, "Other: {}", err),
        }
    }
}

impl std::error::Error for Error {}

impl From<near_chain::Error> for Error {
    fn from(e: near_chain::Error) -> Self {
        Error::Chain(e)
    }
}

impl From<near_chain::ErrorKind> for Error {
    fn from(e: near_chain::ErrorKind) -> Self {
        let error: near_chain::Error = e.into();
        Error::Chain(error)
    }
}

impl From<near_pool::Error> for Error {
    fn from(e: near_pool::Error) -> Self {
        Error::Pool(e)
    }
}

impl From<String> for Error {
    fn from(e: String) -> Self {
        Error::Other(e)
    }
}

#[derive(Clone)]
pub struct ClientConfig {
    /// Version of the binary.
    pub version: Version,
    /// Chain id for status.
    pub chain_id: String,
    /// Listening rpc port for status.
    pub rpc_addr: String,
    /// Minimum duration before producing block.
    pub min_block_production_delay: Duration,
    /// Maximum duration before producing block or skipping height.
    pub max_block_production_delay: Duration,
    /// Retry delay for block production to wait for catching up with shard state.
    pub block_production_retry_delay: Duration,
    /// Expected block weight (num of tx, gas, etc).
    pub block_expected_weight: u32,
    /// Skip waiting for sync (for testing or single node testnet).
    pub skip_sync_wait: bool,
    /// How often to check that we are not out of sync.
    pub sync_check_period: Duration,
    /// While syncing, how long to check for each step.
    pub sync_step_period: Duration,
    /// Sync weight threshold: below this difference in weight don't start syncing.
    pub sync_weight_threshold: u64,
    /// Sync height threshold: below this difference in height don't start syncing.
    pub sync_height_threshold: u64,
    /// Minimum number of peers to start syncing.
    pub min_num_peers: usize,
    /// Period between fetching data from other parts of the system.
    pub fetch_info_period: Duration,
    /// Period between logging summary information.
    pub log_summary_period: Duration,
    /// Produce empty blocks, use `false` for testing.
    pub produce_empty_blocks: bool,
    /// Epoch length.
    pub epoch_length: BlockIndex,
    /// Total number of block producers
    pub num_block_producers: ValidatorId,
    /// Maximum blocks ahead of us before becoming validators to announce account.
    pub announce_account_horizon: BlockIndex,
    /// Horizon at which instead of fetching block, fetch full state.
    pub block_fetch_horizon: BlockIndex,
    /// Horizon to step from the latest block when fetching state.
    pub state_fetch_horizon: BlockIndex,
    /// Time between check to perform catchup.
    pub catchup_step_period: Duration,
    /// Behind this horizon header fetch kicks in.
    pub block_header_fetch_horizon: BlockIndex,
    /// Number of blocks for which a transaction is valid
    pub transaction_validity_period: BlockIndex,
}

impl ClientConfig {
    pub fn test(
        skip_sync_wait: bool,
        block_prod_time: u64,
        num_block_producers: ValidatorId,
    ) -> Self {
        ClientConfig {
            version: Default::default(),
            chain_id: "unittest".to_string(),
            rpc_addr: "0.0.0.0:3030".to_string(),
            min_block_production_delay: Duration::from_millis(block_prod_time),
            max_block_production_delay: Duration::from_millis(3 * block_prod_time),
            block_production_retry_delay: Duration::from_millis(block_prod_time),
            block_expected_weight: 1000,
            skip_sync_wait,
            sync_check_period: Duration::from_millis(100),
            sync_step_period: Duration::from_millis(10),
            sync_weight_threshold: 0,
            sync_height_threshold: 1,
            min_num_peers: 1,
            fetch_info_period: Duration::from_millis(100),
            log_summary_period: Duration::from_secs(10),
            produce_empty_blocks: true,
            epoch_length: 10,
            num_block_producers,
            announce_account_horizon: 5,
            block_fetch_horizon: 50,
            state_fetch_horizon: 5,
<<<<<<< HEAD
            catchup_step_period: Duration::from_millis(block_prod_time / 2),
            block_header_fetch_horizon: 50,
=======
            block_header_fetch_horizon: 50,
            transaction_validity_period: 100,
>>>>>>> e58a1c88
        }
    }
}

/// Required information to produce blocks.
#[derive(Clone)]
pub struct BlockProducer {
    pub account_id: AccountId,
    pub signer: Arc<dyn Signer>,
}

impl From<InMemorySigner> for BlockProducer {
    fn from(signer: InMemorySigner) -> Self {
        BlockProducer { account_id: signer.account_id.clone(), signer: Arc::new(signer) }
    }
}

impl From<Arc<InMemorySigner>> for BlockProducer {
    fn from(signer: Arc<InMemorySigner>) -> Self {
        BlockProducer { account_id: signer.account_id.clone(), signer }
    }
}

/// Various status of syncing a specific shard.
#[derive(Clone, Debug, Eq, PartialEq)]
pub enum ShardSyncStatus {
    /// Downloading state for fast sync.
    StateDownload {
        start_time: DateTime<Utc>,
        prev_update_time: DateTime<Utc>,
        prev_downloaded_size: u64,
        downloaded_size: u64,
        total_size: u64,
    },
    /// Validating the full state.
    StateValidation,
    /// Finalizing state sync.
    StateDone,
    /// Syncing errored out, restart.
    Error(String),
}

/// Various status sync can be in, whether it's fast sync or archival.
#[derive(Clone, Debug, Eq, PartialEq)]
pub enum SyncStatus {
    /// Initial state. Not enough peers to do anything yet. If boolean is false, skip this step.
    AwaitingPeers,
    /// Not syncing / Done syncing.
    NoSync,
    /// Downloading block headers for fast sync.
    HeaderSync { current_height: BlockIndex, highest_height: BlockIndex },
    /// State sync, with different states of state sync for different shards.
    StateSync(CryptoHash, HashMap<ShardId, ShardSyncStatus>),
    /// Sync state across all shards is done.
    StateSyncDone,
    /// Catch up on blocks.
    BodySync { current_height: BlockIndex, highest_height: BlockIndex },
}

impl SyncStatus {
    /// True if currently engaged in syncing the chain.
    pub fn is_syncing(&self) -> bool {
        self != &SyncStatus::NoSync
    }
}

/// Actor message requesting block by id or hash.
pub enum GetBlock {
    Best,
    Height(BlockIndex),
    Hash(CryptoHash),
}

impl Message for GetBlock {
    type Result = Result<BlockView, String>;
}

/// Queries client for given path / data.
pub struct Query {
    pub path: String,
    pub data: Vec<u8>,
}

impl Message for Query {
    type Result = Result<QueryResponse, String>;
}

pub struct Status {}

impl Message for Status {
    type Result = Result<StatusResponse, String>;
}

/// Status of given transaction including all the subsequent receipts.
pub struct TxStatus {
    pub tx_hash: CryptoHash,
}

impl Message for TxStatus {
    type Result = Result<FinalTransactionResult, String>;
}

/// Details about given transaction.
pub struct TxDetails {
    pub tx_hash: CryptoHash,
}

impl Message for TxDetails {
    type Result = Result<TransactionResultView, String>;
}<|MERGE_RESOLUTION|>--- conflicted
+++ resolved
@@ -7,18 +7,11 @@
 
 use near_crypto::{InMemorySigner, Signer};
 use near_primitives::hash::CryptoHash;
-<<<<<<< HEAD
-use near_primitives::rpc::QueryResponse;
-pub use near_primitives::rpc::{StatusResponse, StatusSyncInfo};
-use near_primitives::transaction::{FinalTransactionResult, TransactionResult};
 use near_primitives::types::{AccountId, BlockIndex, ShardId, ValidatorId, Version};
-=======
-use near_primitives::types::{AccountId, BlockIndex, ShardId, Version};
 use near_primitives::views::{
     BlockView, FinalTransactionResult, QueryResponse, TransactionResultView,
 };
 pub use near_primitives::views::{StatusResponse, StatusSyncInfo};
->>>>>>> e58a1c88
 
 /// Combines errors coming from chain, tx pool and block producer.
 #[derive(Debug)]
@@ -149,13 +142,9 @@
             announce_account_horizon: 5,
             block_fetch_horizon: 50,
             state_fetch_horizon: 5,
-<<<<<<< HEAD
             catchup_step_period: Duration::from_millis(block_prod_time / 2),
             block_header_fetch_horizon: 50,
-=======
-            block_header_fetch_horizon: 50,
             transaction_validity_period: 100,
->>>>>>> e58a1c88
         }
     }
 }
